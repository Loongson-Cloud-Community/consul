package xds

import (
	"errors"
	"fmt"
	"net"
	"net/url"
	"regexp"
	"sort"
	"strconv"
	"strings"
	"time"

	envoy_extensions_filters_listener_http_inspector_v3 "github.com/envoyproxy/go-control-plane/envoy/extensions/filters/listener/http_inspector/v3"

	envoy_core_v3 "github.com/envoyproxy/go-control-plane/envoy/config/core/v3"
	envoy_listener_v3 "github.com/envoyproxy/go-control-plane/envoy/config/listener/v3"
	envoy_route_v3 "github.com/envoyproxy/go-control-plane/envoy/config/route/v3"
	envoy_grpc_http1_bridge_v3 "github.com/envoyproxy/go-control-plane/envoy/extensions/filters/http/grpc_http1_bridge/v3"
	envoy_grpc_stats_v3 "github.com/envoyproxy/go-control-plane/envoy/extensions/filters/http/grpc_stats/v3"
	envoy_http_router_v3 "github.com/envoyproxy/go-control-plane/envoy/extensions/filters/http/router/v3"
	envoy_original_dst_v3 "github.com/envoyproxy/go-control-plane/envoy/extensions/filters/listener/original_dst/v3"
	envoy_tls_inspector_v3 "github.com/envoyproxy/go-control-plane/envoy/extensions/filters/listener/tls_inspector/v3"
	envoy_connection_limit_v3 "github.com/envoyproxy/go-control-plane/envoy/extensions/filters/network/connection_limit/v3"
	envoy_http_v3 "github.com/envoyproxy/go-control-plane/envoy/extensions/filters/network/http_connection_manager/v3"
	envoy_sni_cluster_v3 "github.com/envoyproxy/go-control-plane/envoy/extensions/filters/network/sni_cluster/v3"
	envoy_tcp_proxy_v3 "github.com/envoyproxy/go-control-plane/envoy/extensions/filters/network/tcp_proxy/v3"
	envoy_tls_v3 "github.com/envoyproxy/go-control-plane/envoy/extensions/transport_sockets/tls/v3"
	envoy_type_v3 "github.com/envoyproxy/go-control-plane/envoy/type/v3"

	"github.com/golang/protobuf/jsonpb"
	"github.com/golang/protobuf/proto"
	"github.com/golang/protobuf/ptypes"
	"github.com/golang/protobuf/ptypes/any"
	"github.com/golang/protobuf/ptypes/wrappers"
	"google.golang.org/protobuf/types/known/durationpb"
	"google.golang.org/protobuf/types/known/wrapperspb"

	"github.com/hashicorp/consul/acl"
	"github.com/hashicorp/consul/agent/connect"
	"github.com/hashicorp/consul/agent/proxycfg"
	"github.com/hashicorp/consul/agent/structs"
	"github.com/hashicorp/consul/lib"
	"github.com/hashicorp/consul/lib/stringslice"
	"github.com/hashicorp/consul/proto/pbpeering"
	"github.com/hashicorp/consul/sdk/iptables"
	"github.com/hashicorp/consul/types"
)

const virtualIPTag = "virtual"

// listenersFromSnapshot returns the xDS API representation of the "listeners" in the snapshot.
func (s *ResourceGenerator) listenersFromSnapshot(cfgSnap *proxycfg.ConfigSnapshot) ([]proto.Message, error) {
	if cfgSnap == nil {
		return nil, errors.New("nil config given")
	}

	switch cfgSnap.Kind {
	case structs.ServiceKindConnectProxy:
		return s.listenersFromSnapshotConnectProxy(cfgSnap)
	case structs.ServiceKindTerminatingGateway:
		return s.listenersFromSnapshotGateway(cfgSnap)
	case structs.ServiceKindMeshGateway:
		return s.listenersFromSnapshotGateway(cfgSnap)
	case structs.ServiceKindIngressGateway:
		return s.listenersFromSnapshotGateway(cfgSnap)
	default:
		return nil, fmt.Errorf("Invalid service kind: %v", cfgSnap.Kind)
	}
}

// listenersFromSnapshotConnectProxy returns the "listeners" for a connect proxy service
func (s *ResourceGenerator) listenersFromSnapshotConnectProxy(cfgSnap *proxycfg.ConfigSnapshot) ([]proto.Message, error) {
	resources := make([]proto.Message, 1)
	var err error

	// Configure inbound listener.
	resources[0], err = s.makeInboundListener(cfgSnap, PublicListenerName)
	if err != nil {
		return nil, err
	}

	// This outboundListener is exclusively used when transparent proxy mode is active.
	// In that situation there is a single listener where we are redirecting outbound traffic,
	// and each upstream gets a filter chain attached to that listener.
	var outboundListener *envoy_listener_v3.Listener

	if cfgSnap.Proxy.Mode == structs.ProxyModeTransparent {
		port := iptables.DefaultTProxyOutboundPort
		if cfgSnap.Proxy.TransparentProxy.OutboundListenerPort != 0 {
			port = cfgSnap.Proxy.TransparentProxy.OutboundListenerPort
		}

		originalDstFilter, err := makeEnvoyListenerFilter("envoy.filters.listener.original_dst", &envoy_original_dst_v3.OriginalDst{})
		if err != nil {
			return nil, err
		}

		outboundListener = makePortListener(OutboundListenerName, "127.0.0.1", port, envoy_core_v3.TrafficDirection_OUTBOUND)
		outboundListener.FilterChains = make([]*envoy_listener_v3.FilterChain, 0)

		outboundListener.ListenerFilters = []*envoy_listener_v3.ListenerFilter{
			// The original_dst filter is a listener filter that recovers the original destination
			// address before the iptables redirection. This filter is needed for transparent
			// proxies because they route to upstreams using filter chains that match on the
			// destination IP address. If the filter is not present, no chain will match.
			originalDstFilter,
		}
	}

	proxyCfg, err := ParseProxyConfig(cfgSnap.Proxy.Config)
	if err != nil {
		// Don't hard fail on a config typo, just warn. The parse func returns
		// default config if there is an error so it's safe to continue.
		s.Logger.Warn("failed to parse Connect.Proxy.Config", "error", err)
	}
	var tracing *envoy_http_v3.HttpConnectionManager_Tracing
	if proxyCfg.ListenerTracingJSON != "" {
		if tracing, err = makeTracingFromUserConfig(proxyCfg.ListenerTracingJSON); err != nil {
			s.Logger.Warn("failed to parse ListenerTracingJSON config", "error", err)
		}
	}

	upstreamsSnapshot, err := cfgSnap.ToConfigSnapshotUpstreams()
	if err != nil {
		return nil, err
	}

	getUpstream := func(uid proxycfg.UpstreamID) (*structs.Upstream, bool) {
		upstream := cfgSnap.ConnectProxy.UpstreamConfig[uid]

		explicit := upstream.HasLocalPortOrSocket()
		implicit := cfgSnap.ConnectProxy.IsImplicitUpstream(uid)
		return upstream, !implicit && !explicit
	}

	for uid, chain := range cfgSnap.ConnectProxy.DiscoveryChain {
		upstreamCfg, skip := getUpstream(uid)

		if skip {
			// Discovery chain is not associated with a known explicit or implicit upstream so it is skipped.
			continue
		}

		cfg := s.getAndModifyUpstreamConfigForListener(uid, upstreamCfg, chain)

		// If escape hatch is present, create a listener from it and move on to the next
		if cfg.EnvoyListenerJSON != "" {
			upstreamListener, err := makeListenerFromUserConfig(cfg.EnvoyListenerJSON)
			if err != nil {
				return nil, err
			}
			resources = append(resources, upstreamListener)
			continue
		}

		// RDS, Envoy's Route Discovery Service, is only used for HTTP services with a customized discovery chain.
		useRDS := chain.Protocol != "tcp" && !chain.Default

		var targetClusterData targetClusterData
		if !useRDS {
			// When not using RDS we must generate a cluster name to attach to the filter chain.
			// With RDS, cluster names get attached to the dynamic routes instead.
			target, err := simpleChainTarget(chain)
			if err != nil {
				return nil, err
			}

			td, ok := s.getTargetClusterData(upstreamsSnapshot, chain, target.ID, false, false)
			if !ok {
				continue
			}
			targetClusterData = td
		}

		filterName := fmt.Sprintf("%s.%s.%s.%s", chain.ServiceName, chain.Namespace, chain.Partition, chain.Datacenter)

		// Generate the upstream listeners for when they are explicitly set with a local bind port or socket path
		if upstreamCfg != nil && upstreamCfg.HasLocalPortOrSocket() {
			filterChain, err := s.makeUpstreamFilterChain(filterChainOpts{
				routeName:   uid.EnvoyID(),
				clusterName: targetClusterData.clusterName,
				filterName:  filterName,
				protocol:    cfg.Protocol,
				useRDS:      useRDS,
				tracing:     tracing,
			})
			if err != nil {
				return nil, err
			}

			upstreamListener := makeListener(uid.EnvoyID(), upstreamCfg, envoy_core_v3.TrafficDirection_OUTBOUND)
			s.injectConnectionBalanceConfig(cfg.BalanceOutboundConnections, upstreamListener)
			upstreamListener.FilterChains = []*envoy_listener_v3.FilterChain{
				filterChain,
			}
			resources = append(resources, upstreamListener)

			// Avoid creating filter chains below for upstreams that have dedicated listeners
			continue
		}

		// The rest of this loop is used exclusively for transparent proxies.
		// Below we create a filter chain per upstream, rather than a listener per upstream
		// as we do for explicit upstreams above.

		filterChain, err := s.makeUpstreamFilterChain(filterChainOpts{
			routeName:   uid.EnvoyID(),
			clusterName: targetClusterData.clusterName,
			filterName:  filterName,
			protocol:    cfg.Protocol,
			useRDS:      useRDS,
			tracing:     tracing,
		})
		if err != nil {
			return nil, err
		}

		endpoints := cfgSnap.ConnectProxy.WatchedUpstreamEndpoints[uid][chain.ID()]
		uniqueAddrs := make(map[string]struct{})

		// Match on the virtual IP for the upstream service (identified by the chain's ID).
		// We do not match on all endpoints here since it would lead to load balancing across
		// all instances when any instance address is dialed.
		for _, e := range endpoints {
			if e.Service.Kind == structs.ServiceKind(structs.TerminatingGateway) {
				key := structs.ServiceGatewayVirtualIPTag(chain.CompoundServiceName())

				if vip := e.Service.TaggedAddresses[key]; vip.Address != "" {
					uniqueAddrs[vip.Address] = struct{}{}
				}

				continue
			}
			if vip := e.Service.TaggedAddresses[structs.TaggedAddressVirtualIP]; vip.Address != "" {
				uniqueAddrs[vip.Address] = struct{}{}
			}

			// The virtualIPTag is used by consul-k8s to store the ClusterIP for a service.
			// We only match on this virtual IP if the upstream is in the proxy's partition.
			// This is because the IP is not guaranteed to be unique across k8s clusters.
			if acl.EqualPartitions(e.Node.PartitionOrDefault(), cfgSnap.ProxyID.PartitionOrDefault()) {
				if vip := e.Service.TaggedAddresses[virtualIPTag]; vip.Address != "" {
					uniqueAddrs[vip.Address] = struct{}{}
				}
			}
		}
		if len(uniqueAddrs) > 2 {
			s.Logger.Debug("detected multiple virtual IPs for an upstream, all will be used to match traffic",
				"upstream", uid, "ip_count", len(uniqueAddrs))
		}

		// For every potential address we collected, create the appropriate address prefix to match on.
		// In this case we are matching on exact addresses, so the prefix is the address itself,
		// and the prefix length is based on whether it's IPv4 or IPv6.
		filterChain.FilterChainMatch = makeFilterChainMatchFromAddrs(uniqueAddrs)

		// Only attach the filter chain if there are addresses to match on
		if filterChain.FilterChainMatch != nil && len(filterChain.FilterChainMatch.PrefixRanges) > 0 {
			outboundListener.FilterChains = append(outboundListener.FilterChains, filterChain)
		}
	}
	requiresTLSInspector := false
	requiresHTTPInspector := false

	configuredPorts := make(map[int]interface{})
	err = cfgSnap.ConnectProxy.DestinationsUpstream.ForEachKeyE(func(uid proxycfg.UpstreamID) error {
		svcConfig, ok := cfgSnap.ConnectProxy.DestinationsUpstream.Get(uid)
		if !ok || svcConfig == nil {
			return nil
		}

		if structs.IsProtocolHTTPLike(svcConfig.Protocol) {
			if _, ok := configuredPorts[svcConfig.Destination.Port]; ok {
				return nil
			}
			configuredPorts[svcConfig.Destination.Port] = struct{}{}
			const name = "~http" // name used for the shared route name
			routeName := clusterNameForDestination(cfgSnap, name, fmt.Sprintf("%d", svcConfig.Destination.Port), svcConfig.NamespaceOrDefault(), svcConfig.PartitionOrDefault())
			filterChain, err := s.makeUpstreamFilterChain(filterChainOpts{
				routeName:  routeName,
				filterName: routeName,
				protocol:   svcConfig.Protocol,
				useRDS:     true,
				tracing:    tracing,
			})
			if err != nil {
				return err
			}
			filterChain.FilterChainMatch = makeFilterChainMatchFromAddressWithPort("", svcConfig.Destination.Port)
			outboundListener.FilterChains = append(outboundListener.FilterChains, filterChain)
			requiresHTTPInspector = true
		} else {
			for _, address := range svcConfig.Destination.Addresses {
				clusterName := clusterNameForDestination(cfgSnap, uid.Name, address, uid.NamespaceOrDefault(), uid.PartitionOrDefault())

				filterChain, err := s.makeUpstreamFilterChain(filterChainOpts{
					routeName:   uid.EnvoyID(),
					clusterName: clusterName,
					filterName:  clusterName,
					protocol:    svcConfig.Protocol,
					tracing:     tracing,
				})
				if err != nil {
					return err
				}

				filterChain.FilterChainMatch = makeFilterChainMatchFromAddressWithPort(address, svcConfig.Destination.Port)
				outboundListener.FilterChains = append(outboundListener.FilterChains, filterChain)

				requiresTLSInspector = len(filterChain.FilterChainMatch.ServerNames) != 0 || requiresTLSInspector
			}
		}
		return nil
	})
	if err != nil {
		return nil, err
	}

	if requiresTLSInspector {
		tlsInspector, err := makeTLSInspectorListenerFilter()
		if err != nil {
			return nil, err
		}
		outboundListener.ListenerFilters = append(outboundListener.ListenerFilters, tlsInspector)
	}

	if requiresHTTPInspector {
		httpInspector, err := makeHTTPInspectorListenerFilter()
		if err != nil {
			return nil, err
		}
		outboundListener.ListenerFilters = append(outboundListener.ListenerFilters, httpInspector)
	}

	// Looping over explicit and implicit upstreams is only needed for cross-peer
	// because they do not have discovery chains.
	for _, uid := range cfgSnap.ConnectProxy.PeeredUpstreamIDs() {
		upstreamCfg, skip := getUpstream(uid)

		if skip {
			// Not associated with a known explicit or implicit upstream so it is skipped.
			continue
		}

		peerMeta := cfgSnap.ConnectProxy.UpstreamPeerMeta(uid)
		cfg := s.getAndModifyUpstreamConfigForPeeredListener(uid, upstreamCfg, peerMeta)

		// If escape hatch is present, create a listener from it and move on to the next
		if cfg.EnvoyListenerJSON != "" {
			upstreamListener, err := makeListenerFromUserConfig(cfg.EnvoyListenerJSON)
			if err != nil {
				s.Logger.Error("failed to parse envoy_listener_json",
					"upstream", uid,
					"error", err)
				continue
			}
			resources = append(resources, upstreamListener)
			continue
		}

		tbs, ok := cfgSnap.ConnectProxy.UpstreamPeerTrustBundles.Get(uid.Peer)
		if !ok {
			// this should never happen since we loop through upstreams with
			// set trust bundles
			return nil, fmt.Errorf("trust bundle not ready for peer %s", uid.Peer)
		}

		clusterName := generatePeeredClusterName(uid, tbs)

		// Generate the upstream listeners for when they are explicitly set with a local bind port or socket path
		if upstreamCfg != nil && upstreamCfg.HasLocalPortOrSocket() {
			filterChain, err := s.makeUpstreamFilterChain(filterChainOpts{
				clusterName: clusterName,
				filterName: fmt.Sprintf("%s.%s.%s",
					upstreamCfg.DestinationName,
					upstreamCfg.DestinationNamespace,
					upstreamCfg.DestinationPeer),
				routeName:  uid.EnvoyID(),
				protocol:   cfg.Protocol,
				useRDS:     false,
				statPrefix: "upstream_peered.",
			})
			if err != nil {
				return nil, err
			}

			upstreamListener := makeListener(uid.EnvoyID(), upstreamCfg, envoy_core_v3.TrafficDirection_OUTBOUND)
			s.injectConnectionBalanceConfig(cfg.BalanceOutboundConnections, upstreamListener)

			upstreamListener.FilterChains = []*envoy_listener_v3.FilterChain{
				filterChain,
			}
			resources = append(resources, upstreamListener)

			// Avoid creating filter chains below for upstreams that have dedicated listeners
			continue
		}

		// The rest of this loop is used exclusively for transparent proxies.
		// Below we create a filter chain per upstream, rather than a listener per upstream
		// as we do for explicit upstreams above.

		filterChain, err := s.makeUpstreamFilterChain(filterChainOpts{
			routeName:   uid.EnvoyID(),
			clusterName: clusterName,
			filterName: fmt.Sprintf("%s.%s.%s",
				uid.Name,
				uid.NamespaceOrDefault(),
				uid.Peer),
			protocol:   cfg.Protocol,
			useRDS:     false,
			statPrefix: "upstream_peered.",
			tracing:    tracing,
		})
		if err != nil {
			return nil, err
		}

		endpoints, _ := cfgSnap.ConnectProxy.PeerUpstreamEndpoints.Get(uid)
		uniqueAddrs := make(map[string]struct{})

		// Match on the virtual IP for the upstream service (identified by the chain's ID).
		// We do not match on all endpoints here since it would lead to load balancing across
		// all instances when any instance address is dialed.
		for _, e := range endpoints {
			if vip := e.Service.TaggedAddresses[structs.TaggedAddressVirtualIP]; vip.Address != "" {
				uniqueAddrs[vip.Address] = struct{}{}
			}

			// The virtualIPTag is used by consul-k8s to store the ClusterIP for a service.
			// For services imported from a peer,the partition will be equal in all cases.
			if acl.EqualPartitions(e.Node.PartitionOrDefault(), cfgSnap.ProxyID.PartitionOrDefault()) {
				if vip := e.Service.TaggedAddresses[virtualIPTag]; vip.Address != "" {
					uniqueAddrs[vip.Address] = struct{}{}
				}
			}
		}
		if len(uniqueAddrs) > 2 {
			s.Logger.Debug("detected multiple virtual IPs for an upstream, all will be used to match traffic",
				"upstream", uid, "ip_count", len(uniqueAddrs))
		}

		// For every potential address we collected, create the appropriate address prefix to match on.
		// In this case we are matching on exact addresses, so the prefix is the address itself,
		// and the prefix length is based on whether it's IPv4 or IPv6.
		filterChain.FilterChainMatch = makeFilterChainMatchFromAddrs(uniqueAddrs)

		// Only attach the filter chain if there are addresses to match on
		if filterChain.FilterChainMatch != nil && len(filterChain.FilterChainMatch.PrefixRanges) > 0 {
			outboundListener.FilterChains = append(outboundListener.FilterChains, filterChain)
		}

	}

	if outboundListener != nil {
		// Add a passthrough for every mesh endpoint that can be dialed directly,
		// as opposed to via a virtual IP.
		var passthroughChains []*envoy_listener_v3.FilterChain

		for _, targets := range cfgSnap.ConnectProxy.PassthroughUpstreams {
			for tid, addrs := range targets {
				uid := proxycfg.NewUpstreamIDFromTargetID(tid)

				sni := connect.ServiceSNI(
					uid.Name, "", uid.NamespaceOrDefault(), uid.PartitionOrDefault(), cfgSnap.Datacenter, cfgSnap.Roots.TrustDomain)

				filterName := fmt.Sprintf("%s.%s.%s.%s", uid.Name, uid.NamespaceOrDefault(), uid.PartitionOrDefault(), cfgSnap.Datacenter)

				filterChain, err := s.makeUpstreamFilterChain(filterChainOpts{
					clusterName: "passthrough~" + sni,
					filterName:  filterName,
					protocol:    "tcp",
				})
				if err != nil {
					return nil, err
				}
				filterChain.FilterChainMatch = makeFilterChainMatchFromAddrs(addrs)

				passthroughChains = append(passthroughChains, filterChain)
			}
		}

		outboundListener.FilterChains = append(outboundListener.FilterChains, passthroughChains...)

		// Filter chains are stable sorted to avoid draining if the list is provided out of order
		sort.SliceStable(outboundListener.FilterChains, func(i, j int) bool {
			si := ""
			sj := ""
			if len(outboundListener.FilterChains[i].FilterChainMatch.PrefixRanges) > 0 {
				si += outboundListener.FilterChains[i].FilterChainMatch.PrefixRanges[0].AddressPrefix +
					"/" + outboundListener.FilterChains[i].FilterChainMatch.PrefixRanges[0].PrefixLen.String() +
					":" + outboundListener.FilterChains[i].FilterChainMatch.DestinationPort.String()
			}
			if len(outboundListener.FilterChains[i].FilterChainMatch.ServerNames) > 0 {
				si += outboundListener.FilterChains[i].FilterChainMatch.ServerNames[0] +
					":" + outboundListener.FilterChains[i].FilterChainMatch.DestinationPort.String()
			} else {
				si += outboundListener.FilterChains[i].FilterChainMatch.DestinationPort.String()
			}

			if len(outboundListener.FilterChains[j].FilterChainMatch.PrefixRanges) > 0 {
				sj += outboundListener.FilterChains[j].FilterChainMatch.PrefixRanges[0].AddressPrefix +
					"/" + outboundListener.FilterChains[j].FilterChainMatch.PrefixRanges[0].PrefixLen.String() +
					":" + outboundListener.FilterChains[j].FilterChainMatch.DestinationPort.String()
			}
			if len(outboundListener.FilterChains[j].FilterChainMatch.ServerNames) > 0 {
				sj += outboundListener.FilterChains[j].FilterChainMatch.ServerNames[0] +
					":" + outboundListener.FilterChains[j].FilterChainMatch.DestinationPort.String()
			} else {
				sj += outboundListener.FilterChains[j].FilterChainMatch.DestinationPort.String()
			}

			return si < sj
		})

		// Add a catch-all filter chain that acts as a TCP proxy to destinations outside the mesh
		if meshConf := cfgSnap.MeshConfig(); meshConf == nil ||
			!meshConf.TransparentProxy.MeshDestinationsOnly {

			filterChain, err := s.makeUpstreamFilterChain(filterChainOpts{
				clusterName: OriginalDestinationClusterName,
				filterName:  OriginalDestinationClusterName,
				protocol:    "tcp",
			})
			if err != nil {
				return nil, err
			}
			outboundListener.DefaultFilterChain = filterChain
		}

		// Only add the outbound listener if configured.
		if len(outboundListener.FilterChains) > 0 || outboundListener.DefaultFilterChain != nil {
			resources = append(resources, outboundListener)
		}
	}

	// Looping over explicit upstreams is only needed for prepared queries because they do not have discovery chains
	for uid, u := range cfgSnap.ConnectProxy.UpstreamConfig {
		if u.DestinationType != structs.UpstreamDestTypePreparedQuery {
			continue
		}

		cfg, err := structs.ParseUpstreamConfig(u.Config)
		if err != nil {
			// Don't hard fail on a config typo, just warn. The parse func returns
			// default config if there is an error so it's safe to continue.
			s.Logger.Warn("failed to parse", "upstream", uid, "error", err)
		}

		// If escape hatch is present, create a listener from it and move on to the next
		if cfg.EnvoyListenerJSON != "" {
			upstreamListener, err := makeListenerFromUserConfig(cfg.EnvoyListenerJSON)
			if err != nil {
				s.Logger.Error("failed to parse envoy_listener_json",
					"upstream", uid,
					"error", err)
				continue
			}
			resources = append(resources, upstreamListener)
			continue
		}

		upstreamListener := makeListener(uid.EnvoyID(), u, envoy_core_v3.TrafficDirection_OUTBOUND)
		s.injectConnectionBalanceConfig(cfg.BalanceOutboundConnections, upstreamListener)

		filterChain, err := s.makeUpstreamFilterChain(filterChainOpts{
			// TODO (SNI partition) add partition for upstream SNI
			clusterName: connect.UpstreamSNI(u, "", cfgSnap.Datacenter, cfgSnap.Roots.TrustDomain),
			filterName:  uid.EnvoyID(),
			routeName:   uid.EnvoyID(),
			protocol:    cfg.Protocol,
			tracing:     tracing,
		})
		if err != nil {
			return nil, err
		}
		upstreamListener.FilterChains = []*envoy_listener_v3.FilterChain{
			filterChain,
		}
		resources = append(resources, upstreamListener)
	}

	cfgSnap.Proxy.Expose.Finalize()
	paths := cfgSnap.Proxy.Expose.Paths

	// Add service health checks to the list of paths to create listeners for if needed
	if cfgSnap.Proxy.Expose.Checks {
		psid := structs.NewServiceID(cfgSnap.Proxy.DestinationServiceID, &cfgSnap.ProxyID.EnterpriseMeta)
		for _, check := range cfgSnap.ConnectProxy.WatchedServiceChecks[psid] {
			p, err := parseCheckPath(check)
			if err != nil {
				s.Logger.Warn("failed to create listener for", "check", check.CheckID, "error", err)
				continue
			}
			paths = append(paths, p)
		}
	}

	// Configure additional listener for exposed check paths
	for _, path := range paths {
		clusterName := LocalAppClusterName
		if path.LocalPathPort != cfgSnap.Proxy.LocalServicePort {
			clusterName = makeExposeClusterName(path.LocalPathPort)
		}

		l, err := s.makeExposedCheckListener(cfgSnap, clusterName, path)
		if err != nil {
			return nil, err
		}
		resources = append(resources, l)
	}

	return resources, nil
}

func makeFilterChainMatchFromAddrs(addrs map[string]struct{}) *envoy_listener_v3.FilterChainMatch {
	ranges := make([]*envoy_core_v3.CidrRange, 0)

	for addr := range addrs {
		ip := net.ParseIP(addr)
		if ip == nil {
			continue
		}

		pfxLen := uint32(32)
		if ip.To4() == nil {
			pfxLen = 128
		}
		ranges = append(ranges, &envoy_core_v3.CidrRange{
			AddressPrefix: addr,
			PrefixLen:     &wrappers.UInt32Value{Value: pfxLen},
		})
	}

	// The match rules are stable sorted to avoid draining if the list is provided out of order
	sort.SliceStable(ranges, func(i, j int) bool {
		return ranges[i].AddressPrefix < ranges[j].AddressPrefix
	})

	return &envoy_listener_v3.FilterChainMatch{
		PrefixRanges: ranges,
	}
}

func makeFilterChainMatchFromAddressWithPort(address string, port int) *envoy_listener_v3.FilterChainMatch {
	ranges := make([]*envoy_core_v3.CidrRange, 0)

	ip := net.ParseIP(address)
	if ip == nil {
		if address != "" {
			return &envoy_listener_v3.FilterChainMatch{
				ServerNames:     []string{address},
				DestinationPort: &wrappers.UInt32Value{Value: uint32(port)},
			}
		}
		return &envoy_listener_v3.FilterChainMatch{
			DestinationPort: &wrappers.UInt32Value{Value: uint32(port)},
		}
	}

	pfxLen := uint32(32)
	if ip.To4() == nil {
		pfxLen = 128
	}
	ranges = append(ranges, &envoy_core_v3.CidrRange{
		AddressPrefix: address,
		PrefixLen:     &wrappers.UInt32Value{Value: pfxLen},
	})

	return &envoy_listener_v3.FilterChainMatch{
		PrefixRanges:    ranges,
		DestinationPort: &wrappers.UInt32Value{Value: uint32(port)},
	}
}

func parseCheckPath(check structs.CheckType) (structs.ExposePath, error) {
	var path structs.ExposePath

	if check.HTTP != "" {
		path.Protocol = "http"

		// Get path and local port from original HTTP target
		u, err := url.Parse(check.HTTP)
		if err != nil {
			return path, fmt.Errorf("failed to parse url '%s': %v", check.HTTP, err)
		}
		path.Path = u.Path

		_, portStr, err := net.SplitHostPort(u.Host)
		if err != nil {
			return path, fmt.Errorf("failed to parse port from '%s': %v", check.HTTP, err)
		}
		path.LocalPathPort, err = strconv.Atoi(portStr)
		if err != nil {
			return path, fmt.Errorf("failed to parse port from '%s': %v", check.HTTP, err)
		}

		// Get listener port from proxied HTTP target
		u, err = url.Parse(check.ProxyHTTP)
		if err != nil {
			return path, fmt.Errorf("failed to parse url '%s': %v", check.ProxyHTTP, err)
		}

		_, portStr, err = net.SplitHostPort(u.Host)
		if err != nil {
			return path, fmt.Errorf("failed to parse port from '%s': %v", check.ProxyHTTP, err)
		}
		path.ListenerPort, err = strconv.Atoi(portStr)
		if err != nil {
			return path, fmt.Errorf("failed to parse port from '%s': %v", check.ProxyHTTP, err)
		}
	}

	if check.GRPC != "" {
		path.Path = "/grpc.health.v1.Health/Check"
		path.Protocol = "http2"

		// Get local port from original GRPC target of the form: host/service
		proxyServerAndService := strings.SplitN(check.GRPC, "/", 2)
		_, portStr, err := net.SplitHostPort(proxyServerAndService[0])
		if err != nil {
			return path, fmt.Errorf("failed to split host/port from '%s': %v", check.GRPC, err)
		}
		path.LocalPathPort, err = strconv.Atoi(portStr)
		if err != nil {
			return path, fmt.Errorf("failed to parse port from '%s': %v", check.GRPC, err)
		}

		// Get listener port from proxied GRPC target of the form: host/service
		proxyServerAndService = strings.SplitN(check.ProxyGRPC, "/", 2)
		_, portStr, err = net.SplitHostPort(proxyServerAndService[0])
		if err != nil {
			return path, fmt.Errorf("failed to split host/port from '%s': %v", check.ProxyGRPC, err)
		}
		path.ListenerPort, err = strconv.Atoi(portStr)
		if err != nil {
			return path, fmt.Errorf("failed to parse port from '%s': %v", check.ProxyGRPC, err)
		}
	}

	path.ParsedFromCheck = true

	return path, nil
}

// listenersFromSnapshotGateway returns the "listener" for a terminating-gateway or mesh-gateway service
func (s *ResourceGenerator) listenersFromSnapshotGateway(cfgSnap *proxycfg.ConfigSnapshot) ([]proto.Message, error) {
	cfg, err := ParseGatewayConfig(cfgSnap.Proxy.Config)
	if err != nil {
		// Don't hard fail on a config typo, just warn. The parse func returns
		// default config if there is an error so it's safe to continue.
		s.Logger.Warn("failed to parse Connect.Proxy.Config", "error", err)
	}

	// We'll collect all of the desired listeners first, and deduplicate them later.
	type namedAddress struct {
		name string
		structs.ServiceAddress
	}
	addrs := make([]namedAddress, 0)

	var resources []proto.Message
	if !cfg.NoDefaultBind {
		addr := cfgSnap.Address
		if addr == "" {
			addr = "0.0.0.0"
		}

		a := structs.ServiceAddress{
			Address: addr,
			Port:    cfgSnap.Port,
		}
		addrs = append(addrs, namedAddress{name: "default", ServiceAddress: a})
	}

	if cfg.BindTaggedAddresses {
		for name, addrCfg := range cfgSnap.TaggedAddresses {
			a := structs.ServiceAddress{
				Address: addrCfg.Address,
				Port:    addrCfg.Port,
			}
			addrs = append(addrs, namedAddress{name: name, ServiceAddress: a})
		}
	}

	for name, addrCfg := range cfg.BindAddresses {
		a := structs.ServiceAddress{
			Address: addrCfg.Address,
			Port:    addrCfg.Port,
		}
		addrs = append(addrs, namedAddress{name: name, ServiceAddress: a})
	}

	// Prevent invalid configurations of binding to the same port/addr twice
	// including with the any addresses
	//
	// Sort the list and then if two items share a service address, take the
	// first one to ensure we generate one listener per address and it's
	// stable.
	sort.Slice(addrs, func(i, j int) bool {
		return addrs[i].name < addrs[j].name
	})

	// Make listeners and deduplicate on the fly.
	seen := make(map[structs.ServiceAddress]bool)
	for _, a := range addrs {
		if seen[a.ServiceAddress] {
			continue
		}
		seen[a.ServiceAddress] = true

		var l *envoy_listener_v3.Listener

		switch cfgSnap.Kind {
		case structs.ServiceKindTerminatingGateway:
			l, err = s.makeTerminatingGatewayListener(cfgSnap, a.name, a.Address, a.Port)
			if err != nil {
				return nil, err
			}
		case structs.ServiceKindIngressGateway:
			listeners, err := s.makeIngressGatewayListeners(a.Address, cfgSnap)
			if err != nil {
				return nil, err
			}
			resources = append(resources, listeners...)
		case structs.ServiceKindMeshGateway:
			l, err = s.makeMeshGatewayListener(a.name, a.Address, a.Port, cfgSnap)
			if err != nil {
				return nil, err
			}
		}
		if l != nil {
			resources = append(resources, l)
		}
	}
	return resources, err
}

// makeListener returns a listener with name and bind details set. Filters must
// be added before it's useful.
//
// Note on names: Envoy listeners attempt graceful transitions of connections
// when their config changes but that means they can't have their bind address
// or port changed in a running instance. Since our users might choose to change
// a bind address or port for the public or upstream listeners, we need to
// encode those into the unique name for the listener such that if the user
// changes them, we actually create a whole new listener on the new address and
// port. Envoy should take care of closing the old one once it sees it's no
// longer in the config.
func makeListener(name string, upstream *structs.Upstream, trafficDirection envoy_core_v3.TrafficDirection) *envoy_listener_v3.Listener {
	if upstream.LocalBindPort == 0 && upstream.LocalBindSocketPath != "" {
		return makePipeListener(name, upstream.LocalBindSocketPath, upstream.LocalBindSocketMode, trafficDirection)
	}

	return makePortListenerWithDefault(name, upstream.LocalBindAddress, upstream.LocalBindPort, trafficDirection)
}

func makePortListener(name, addr string, port int, trafficDirection envoy_core_v3.TrafficDirection) *envoy_listener_v3.Listener {
	return &envoy_listener_v3.Listener{
		Name:             fmt.Sprintf("%s:%s:%d", name, addr, port),
		Address:          makeAddress(addr, port),
		TrafficDirection: trafficDirection,
	}
}

func makePortListenerWithDefault(name, addr string, port int, trafficDirection envoy_core_v3.TrafficDirection) *envoy_listener_v3.Listener {
	if addr == "" {
		addr = "127.0.0.1"
	}
	return makePortListener(name, addr, port, trafficDirection)
}

func makePipeListener(name, path string, mode_str string, trafficDirection envoy_core_v3.TrafficDirection) *envoy_listener_v3.Listener {
	// We've already validated this, so it should not fail.
	mode, err := strconv.ParseUint(mode_str, 0, 32)
	if err != nil {
		mode = 0
	}
	return &envoy_listener_v3.Listener{
		Name:             fmt.Sprintf("%s:%s", name, path),
		Address:          makePipeAddress(path, uint32(mode)),
		TrafficDirection: trafficDirection,
	}
}

// makeListenerFromUserConfig returns the listener config decoded from an
// arbitrary proto3 json format string or an error if it's invalid.
//
// For now we only support embedding in JSON strings because of the hcl parsing
// pain (see Background section in the comment for decode.HookWeakDecodeFromSlice).
// This may be fixed in decode.HookWeakDecodeFromSlice in the future.
//
// When we do that we can support just nesting the config directly into the
// JSON/hcl naturally but this is a stop-gap that gets us an escape hatch
// immediately. It's also probably not a bad thing to support long-term since
// any config generated by other systems will likely be in canonical protobuf
// from rather than our slight variant in JSON/hcl.
func makeListenerFromUserConfig(configJSON string) (*envoy_listener_v3.Listener, error) {
	// Type field is present so decode it as a any.Any
	var any any.Any
	if err := jsonpb.UnmarshalString(configJSON, &any); err != nil {
		return nil, err
	}
	var l envoy_listener_v3.Listener
	if err := proto.Unmarshal(any.Value, &l); err != nil {
		return nil, err
	}
	return &l, nil
}

func (s *ResourceGenerator) injectConnectionBalanceConfig(balanceType string, listener *envoy_listener_v3.Listener) {
	switch balanceType {
	case "":
		// Default with no balancing.
	case structs.ConnectionExactBalance:
		listener.ConnectionBalanceConfig = &envoy_listener_v3.Listener_ConnectionBalanceConfig{
			BalanceType: &envoy_listener_v3.Listener_ConnectionBalanceConfig_ExactBalance_{},
		}
	default:
		s.Logger.Warn("ignoring invalid connection balance option", "value", balanceType)
	}
}

// Ensure that the first filter in each filter chain of a public listener is
// the authz filter to prevent unauthorized access.
func (s *ResourceGenerator) injectConnectFilters(cfgSnap *proxycfg.ConfigSnapshot, listener *envoy_listener_v3.Listener) error {
	authzFilter, err := makeRBACNetworkFilter(
		cfgSnap.ConnectProxy.Intentions,
		cfgSnap.IntentionDefaultAllow,
		rbacLocalInfo{
			trustDomain: cfgSnap.Roots.TrustDomain,
			datacenter:  cfgSnap.Datacenter,
			partition:   cfgSnap.ProxyID.PartitionOrDefault(),
		},
		cfgSnap.ConnectProxy.InboundPeerTrustBundles,
	)
	if err != nil {
		return err
	}

	for idx := range listener.FilterChains {
		// Insert our authz filter before any others
		listener.FilterChains[idx].Filters =
			append([]*envoy_listener_v3.Filter{
				authzFilter,
			}, listener.FilterChains[idx].Filters...)
	}
	return nil
}

const (
	httpConnectionManagerOldName = "envoy.http_connection_manager"
	httpConnectionManagerNewName = "envoy.filters.network.http_connection_manager"
)

func extractRdsResourceNames(listener *envoy_listener_v3.Listener) ([]string, error) {
	var found []string

	for chainIdx, chain := range listener.FilterChains {
		for filterIdx, filter := range chain.Filters {
			if filter.Name != httpConnectionManagerNewName {
				continue
			}

			tc, ok := filter.ConfigType.(*envoy_listener_v3.Filter_TypedConfig)
			if !ok {
				return nil, fmt.Errorf(
					"filter chain %d has a %q filter %d with an unsupported config type: %T",
					chainIdx,
					filter.Name,
					filterIdx,
					filter.ConfigType,
				)
			}

			var hcm envoy_http_v3.HttpConnectionManager
			if err := ptypes.UnmarshalAny(tc.TypedConfig, &hcm); err != nil {
				return nil, err
			}

			if hcm.RouteSpecifier == nil {
				continue
			}

			rds, ok := hcm.RouteSpecifier.(*envoy_http_v3.HttpConnectionManager_Rds)
			if !ok {
				continue
			}

			if rds.Rds == nil {
				continue
			}

			found = append(found, rds.Rds.RouteConfigName)
		}
	}

	return found, nil
}

// Locate the existing http connect manager L4 filter and inject our RBAC filter at the top.
func injectHTTPFilterOnFilterChains(
	listener *envoy_listener_v3.Listener,
	authzFilter *envoy_http_v3.HttpFilter,
) error {
	for chainIdx, chain := range listener.FilterChains {
		var (
			hcmFilter    *envoy_listener_v3.Filter
			hcmFilterIdx int
		)

		for filterIdx, filter := range chain.Filters {
			if filter.Name == httpConnectionManagerOldName ||
				filter.Name == httpConnectionManagerNewName {
				hcmFilter = filter
				hcmFilterIdx = filterIdx
				break
			}
		}
		if hcmFilter == nil {
			return fmt.Errorf(
				"filter chain %d lacks either a %q or %q filter",
				chainIdx,
				httpConnectionManagerOldName,
				httpConnectionManagerNewName,
			)
		}

		var hcm envoy_http_v3.HttpConnectionManager
		tc, ok := hcmFilter.ConfigType.(*envoy_listener_v3.Filter_TypedConfig)
		if !ok {
			return fmt.Errorf(
				"filter chain %d has a %q filter with an unsupported config type: %T",
				chainIdx,
				hcmFilter.Name,
				hcmFilter.ConfigType,
			)
		}

		if err := ptypes.UnmarshalAny(tc.TypedConfig, &hcm); err != nil {
			return err
		}

		// Insert our authz filter before any others
		hcm.HttpFilters = append([]*envoy_http_v3.HttpFilter{
			authzFilter,
		}, hcm.HttpFilters...)

		// And persist the modified filter.
		newFilter, err := makeFilter(hcmFilter.Name, &hcm)
		if err != nil {
			return err
		}
		chain.Filters[hcmFilterIdx] = newFilter
	}

	return nil
}

// NOTE: This method MUST only be used for connect proxy public listeners,
// since TLS validation will be done against root certs for all peers
// that might dial this proxy.
func (s *ResourceGenerator) injectConnectTLSForPublicListener(cfgSnap *proxycfg.ConfigSnapshot, listener *envoy_listener_v3.Listener) error {
	transportSocket, err := createDownstreamTransportSocketForConnectTLS(cfgSnap, cfgSnap.PeeringTrustBundles())
	if err != nil {
		return err
	}

	for idx := range listener.FilterChains {
		listener.FilterChains[idx].TransportSocket = transportSocket
	}
	return nil
}

func getAlpnProtocols(protocol string) []string {
	var alpnProtocols []string

	switch protocol {
	case "grpc", "http2":
		alpnProtocols = append(alpnProtocols, "h2", "http/1.1")
	case "http":
		alpnProtocols = append(alpnProtocols, "http/1.1")
	}

	return alpnProtocols
}

func createDownstreamTransportSocketForConnectTLS(cfgSnap *proxycfg.ConfigSnapshot, peerBundles []*pbpeering.PeeringTrustBundle) (*envoy_core_v3.TransportSocket, error) {
	switch cfgSnap.Kind {
	case structs.ServiceKindConnectProxy:
	case structs.ServiceKindMeshGateway:
	default:
		return nil, fmt.Errorf("cannot inject peering trust bundles for kind %q", cfgSnap.Kind)
	}

	// Determine listener protocol type from configured service protocol. Don't hard fail on a config typo,
	//The parse func returns default config if there is an error, so it's safe to continue.
	cfg, _ := ParseProxyConfig(cfgSnap.Proxy.Config)

	// Create TLS validation context for mTLS with leaf certificate and root certs.
	tlsContext := makeCommonTLSContext(
		cfgSnap.Leaf(),
		cfgSnap.RootPEMs(),
		makeTLSParametersFromProxyTLSConfig(cfgSnap.MeshConfigTLSIncoming()),
	)

	if tlsContext != nil {
		// Configure alpn protocols on CommonTLSContext
		tlsContext.AlpnProtocols = getAlpnProtocols(cfg.Protocol)
	}

	// Inject peering trust bundles if this service is exported to peered clusters.
	if len(peerBundles) > 0 {
		spiffeConfig, err := makeSpiffeValidatorConfig(
			cfgSnap.Roots.TrustDomain,
			cfgSnap.RootPEMs(),
			peerBundles,
		)
		if err != nil {
			return nil, err
		}

		typ, ok := tlsContext.ValidationContextType.(*envoy_tls_v3.CommonTlsContext_ValidationContext)
		if !ok {
			return nil, fmt.Errorf("unexpected type for TLS context validation: %T", tlsContext.ValidationContextType)
		}

		// makeCommonTLSFromLead injects the local trust domain's CA root certs as the TrustedCA.
		// We nil it out here since the local roots are included in the SPIFFE validator config.
		typ.ValidationContext.TrustedCa = nil
		typ.ValidationContext.CustomValidatorConfig = &envoy_core_v3.TypedExtensionConfig{
			// The typed config name is hard-coded because it is not available as a wellknown var in the control plane lib.
			Name:        "envoy.tls.cert_validator.spiffe",
			TypedConfig: spiffeConfig,
		}
	}

	return makeDownstreamTLSTransportSocket(&envoy_tls_v3.DownstreamTlsContext{
		CommonTlsContext:         tlsContext,
		RequireClientCertificate: &wrappers.BoolValue{Value: true},
	})
}

// SPIFFECertValidatorConfig is used to validate certificates from trust domains other than our own.
// With cluster peering we expect peered clusters to have independent certificate authorities.
// This means that we cannot use a single set of root CA certificates to validate client certificates for mTLS,
// but rather we need to validate against different roots depending on the trust domain of the certificate presented.
func makeSpiffeValidatorConfig(trustDomain, roots string, peerBundles []*pbpeering.PeeringTrustBundle) (*any.Any, error) {
	// Store the trust bundle for the local trust domain.
	bundles := map[string]string{trustDomain: roots}

	// Store the trust bundle for each trust domain of the peers this proxy is exported to.
	// This allows us to validate traffic from other trust domains.
	for _, b := range peerBundles {
		var pems string
		for _, pem := range b.RootPEMs {
			pems += lib.EnsureTrailingNewline(pem)
		}
		bundles[b.TrustDomain] = pems
	}

	cfg := &envoy_tls_v3.SPIFFECertValidatorConfig{
		TrustDomains: make([]*envoy_tls_v3.SPIFFECertValidatorConfig_TrustDomain, 0, len(bundles)),
	}

	for domain, bundle := range bundles {
		cfg.TrustDomains = append(cfg.TrustDomains, &envoy_tls_v3.SPIFFECertValidatorConfig_TrustDomain{
			Name: domain,
			TrustBundle: &envoy_core_v3.DataSource{
				Specifier: &envoy_core_v3.DataSource_InlineString{
					InlineString: bundle,
				},
			},
		})
	}

	// Sort the trust domains so that the output is stable.
	// This benefits tests but also prevents Envoy from mistakenly thinking the listener
	// changed and needs to be drained only because this ordering is different.
	sort.Slice(cfg.TrustDomains, func(i int, j int) bool {
		return cfg.TrustDomains[i].Name < cfg.TrustDomains[j].Name
	})
	return ptypes.MarshalAny(cfg)
}

func (s *ResourceGenerator) makeInboundListener(cfgSnap *proxycfg.ConfigSnapshot, name string) (proto.Message, error) {
	var l *envoy_listener_v3.Listener
	var err error

	cfg, err := ParseProxyConfig(cfgSnap.Proxy.Config)
	if err != nil {
		// Don't hard fail on a config typo, just warn. The parse func returns
		// default config if there is an error so it's safe to continue.
		s.Logger.Warn("failed to parse Connect.Proxy.Config", "error", err)
	}

	// This controls if we do L4 or L7 intention checks.
	useHTTPFilter := structs.IsProtocolHTTPLike(cfg.Protocol)

	// Generate and return custom public listener from config if one was provided.
	if cfg.PublicListenerJSON != "" {
		l, err = makeListenerFromUserConfig(cfg.PublicListenerJSON)
		if err != nil {
			return nil, err
		}

		// For HTTP-like services attach an RBAC http filter and do a best-effort insert
		if useHTTPFilter {
			httpAuthzFilter, err := makeRBACHTTPFilter(
				cfgSnap.ConnectProxy.Intentions,
				cfgSnap.IntentionDefaultAllow,
				rbacLocalInfo{
					trustDomain: cfgSnap.Roots.TrustDomain,
					datacenter:  cfgSnap.Datacenter,
					partition:   cfgSnap.ProxyID.PartitionOrDefault(),
				},
				cfgSnap.ConnectProxy.InboundPeerTrustBundles,
			)
			if err != nil {
				return nil, err
			}

			// Try our best to inject the HTTP RBAC filter.
			if err := injectHTTPFilterOnFilterChains(l, httpAuthzFilter); err != nil {
				s.Logger.Warn(
					"could not inject the HTTP RBAC filter to enforce intentions on user-provided "+
						"'envoy_public_listener_json' config; falling back on the RBAC network filter instead",
					"proxy", cfgSnap.ProxyID,
					"error", err,
				)

				// If we get an error inject the RBAC network filter instead.
				useHTTPFilter = false
			}
		}

		err := s.finalizePublicListenerFromConfig(l, cfgSnap, useHTTPFilter)
		if err != nil {
			return nil, fmt.Errorf("failed to attach Consul filters and TLS context to custom public listener: %v", err)
		}
		return l, nil
	}

	// No JSON user config, use default listener address
	// Default to listening on all addresses, but override with bind address if one is set.
	addr := cfgSnap.Address
	if addr == "" {
		addr = "0.0.0.0"
	}
	if cfg.BindAddress != "" {
		addr = cfg.BindAddress
	}

	// Override with bind port if one is set, otherwise default to
	// proxy service's address
	port := cfgSnap.Port
	if cfg.BindPort != 0 {
		port = cfg.BindPort
	}

	l = makePortListener(name, addr, port, envoy_core_v3.TrafficDirection_INBOUND)
	s.injectConnectionBalanceConfig(cfg.BalanceInboundConnections, l)

	var tracing *envoy_http_v3.HttpConnectionManager_Tracing
	if cfg.ListenerTracingJSON != "" {
		if tracing, err = makeTracingFromUserConfig(cfg.ListenerTracingJSON); err != nil {
			s.Logger.Warn("failed to parse ListenerTracingJSON config", "error", err)
		}
	}

	filterOpts := listenerFilterOpts{
		protocol:         cfg.Protocol,
		filterName:       name,
		routeName:        name,
		cluster:          LocalAppClusterName,
		requestTimeoutMs: cfg.LocalRequestTimeoutMs,
		tracing:          tracing,
	}
	if useHTTPFilter {
		filterOpts.httpAuthzFilter, err = makeRBACHTTPFilter(
			cfgSnap.ConnectProxy.Intentions,
			cfgSnap.IntentionDefaultAllow,
			rbacLocalInfo{
				trustDomain: cfgSnap.Roots.TrustDomain,
				datacenter:  cfgSnap.Datacenter,
				partition:   cfgSnap.ProxyID.PartitionOrDefault(),
			},
			cfgSnap.ConnectProxy.InboundPeerTrustBundles,
		)
		if err != nil {
			return nil, err
		}
		if meshConfig := cfgSnap.MeshConfig(); meshConfig == nil || meshConfig.HTTP == nil || !meshConfig.HTTP.SanitizeXForwardedClientCert {
			filterOpts.forwardClientDetails = true
			filterOpts.forwardClientPolicy = envoy_http_v3.HttpConnectionManager_APPEND_FORWARD
		}
	}

	// If an inbound connect limit is set, inject a connection limit filter on each chain.
	if cfg.MaxInboundConnections > 0 {
		connectionLimitFilter, err := makeConnectionLimitFilter(cfg.MaxInboundConnections)
		if err != nil {
			return nil, err
		}
		l.FilterChains = []*envoy_listener_v3.FilterChain{
			{
				Filters: []*envoy_listener_v3.Filter{
					connectionLimitFilter,
				},
			},
		}
	}

	filter, err := makeListenerFilter(filterOpts)
	if err != nil {
		return nil, err
	}

	if len(l.FilterChains) > 0 {
		// The list of FilterChains has already been initialized
		l.FilterChains[0].Filters = append(l.FilterChains[0].Filters, filter)
	} else {
		l.FilterChains = []*envoy_listener_v3.FilterChain{
			{
				Filters: []*envoy_listener_v3.Filter{
					filter,
				},
			},
		}
	}

	err = s.finalizePublicListenerFromConfig(l, cfgSnap, useHTTPFilter)
	if err != nil {
		return nil, fmt.Errorf("failed to attach Consul filters and TLS context to custom public listener: %v", err)
	}

	return l, err
}

// finalizePublicListenerFromConfig is used for best-effort injection of Consul filter-chains onto listeners.
// This include L4 authorization filters and TLS context.
func (s *ResourceGenerator) finalizePublicListenerFromConfig(l *envoy_listener_v3.Listener, cfgSnap *proxycfg.ConfigSnapshot, useHTTPFilter bool) error {
	if !useHTTPFilter {
		// Best-effort injection of L4 intentions
		if err := s.injectConnectFilters(cfgSnap, l); err != nil {
			return nil
		}
	}

	// Always apply TLS certificates
	if err := s.injectConnectTLSForPublicListener(cfgSnap, l); err != nil {
		return nil
	}

	return nil
}

func (s *ResourceGenerator) makeExposedCheckListener(cfgSnap *proxycfg.ConfigSnapshot, cluster string, path structs.ExposePath) (proto.Message, error) {
	cfg, err := ParseProxyConfig(cfgSnap.Proxy.Config)
	if err != nil {
		// Don't hard fail on a config typo, just warn. The parse func returns
		// default config if there is an error so it's safe to continue.
		s.Logger.Warn("failed to parse Connect.Proxy.Config", "error", err)
	}

	// No user config, use default listener
	addr := cfgSnap.Address

	// Override with bind address if one is set, otherwise default to 0.0.0.0
	if cfg.BindAddress != "" {
		addr = cfg.BindAddress
	} else if addr == "" {
		addr = "0.0.0.0"
	}

	// Strip any special characters from path to make a valid and hopefully unique name
	r := regexp.MustCompile(`[^a-zA-Z0-9]+`)
	strippedPath := r.ReplaceAllString(path.Path, "")
	listenerName := fmt.Sprintf("exposed_path_%s", strippedPath)

	l := makePortListener(listenerName, addr, path.ListenerPort, envoy_core_v3.TrafficDirection_INBOUND)

	filterName := fmt.Sprintf("exposed_path_filter_%s_%d", strippedPath, path.ListenerPort)

	opts := listenerFilterOpts{
		useRDS:          false,
		protocol:        path.Protocol,
		filterName:      filterName,
		routeName:       filterName,
		cluster:         cluster,
		statPrefix:      "",
		routePath:       path.Path,
		httpAuthzFilter: nil,
		// in the exposed check listener we don't set the tracing configuration
	}
	f, err := makeListenerFilter(opts)
	if err != nil {
		return nil, err
	}

	chain := &envoy_listener_v3.FilterChain{
		Filters: []*envoy_listener_v3.Filter{f},
	}

	// For registered checks restrict traffic sources to localhost and Consul's advertise addr
	if path.ParsedFromCheck {

		// For the advertise addr we use a CidrRange that only matches one address
		advertise := s.CfgFetcher.AdvertiseAddrLAN()

		// Get prefix length based on whether address is ipv4 (32 bits) or ipv6 (128 bits)
		advertiseLen := 32
		ip := net.ParseIP(advertise)
		if ip != nil && strings.Contains(advertise, ":") {
			advertiseLen = 128
		}

		ranges := make([]*envoy_core_v3.CidrRange, 0, 3)
		ranges = append(ranges,
			&envoy_core_v3.CidrRange{AddressPrefix: "127.0.0.1", PrefixLen: &wrappers.UInt32Value{Value: 8}},
			&envoy_core_v3.CidrRange{AddressPrefix: advertise, PrefixLen: &wrappers.UInt32Value{Value: uint32(advertiseLen)}},
		)

		if ok, err := kernelSupportsIPv6(); err != nil {
			return nil, err
		} else if ok {
			ranges = append(ranges,
				&envoy_core_v3.CidrRange{AddressPrefix: "::1", PrefixLen: &wrappers.UInt32Value{Value: 128}},
			)
		}

		chain.FilterChainMatch = &envoy_listener_v3.FilterChainMatch{
			SourcePrefixRanges: ranges,
		}
	}

	l.FilterChains = []*envoy_listener_v3.FilterChain{chain}

	return l, err
}

func (s *ResourceGenerator) makeTerminatingGatewayListener(
	cfgSnap *proxycfg.ConfigSnapshot,
	name, addr string,
	port int,
) (*envoy_listener_v3.Listener, error) {
	l := makePortListener(name, addr, port, envoy_core_v3.TrafficDirection_INBOUND)

	tlsInspector, err := makeTLSInspectorListenerFilter()
	if err != nil {
		return nil, err
	}
	l.ListenerFilters = []*envoy_listener_v3.ListenerFilter{tlsInspector}

	// Make a FilterChain for each linked service
	// Match on the cluster name,
	for _, svc := range cfgSnap.TerminatingGateway.ValidServices() {
		clusterName := connect.ServiceSNI(svc.Name, "", svc.NamespaceOrDefault(), svc.PartitionOrDefault(), cfgSnap.Datacenter, cfgSnap.Roots.TrustDomain)

		// Resolvers are optional.
		resolver, hasResolver := cfgSnap.TerminatingGateway.ServiceResolvers[svc]

		intentions := cfgSnap.TerminatingGateway.Intentions[svc]
		svcConfig := cfgSnap.TerminatingGateway.ServiceConfigs[svc]

		cfg, err := ParseProxyConfig(svcConfig.ProxyConfig)
		if err != nil {
			// Don't hard fail on a config typo, just warn. The parse func returns
			// default config if there is an error so it's safe to continue.
			s.Logger.Warn(
				"failed to parse Connect.Proxy.Config for linked service",
				"service", svc.String(),
				"error", err,
			)
		}

		opts := terminatingGatewayFilterChainOpts{
			cluster:    clusterName,
			service:    svc,
			intentions: intentions,
			protocol:   cfg.Protocol,
		}

		clusterChain, err := s.makeFilterChainTerminatingGateway(cfgSnap, opts)
		if err != nil {
			return nil, fmt.Errorf("failed to make filter chain for cluster %q: %v", clusterName, err)
		}
		l.FilterChains = append(l.FilterChains, clusterChain)

		// if there is a service-resolver for this service then also setup subset filter chains for it
		if hasResolver {
			// generate 1 filter chain for each service subset
			for subsetName := range resolver.Subsets {
				subsetClusterName := connect.ServiceSNI(svc.Name, subsetName, svc.NamespaceOrDefault(), svc.PartitionOrDefault(), cfgSnap.Datacenter, cfgSnap.Roots.TrustDomain)

				opts.cluster = subsetClusterName
				subsetClusterChain, err := s.makeFilterChainTerminatingGateway(cfgSnap, opts)
				if err != nil {
					return nil, fmt.Errorf("failed to make filter chain for cluster %q: %v", subsetClusterName, err)
				}
				l.FilterChains = append(l.FilterChains, subsetClusterChain)
			}
		}
	}

	for _, svc := range cfgSnap.TerminatingGateway.ValidDestinations() {
		intentions := cfgSnap.TerminatingGateway.Intentions[svc]
		svcConfig := cfgSnap.TerminatingGateway.ServiceConfigs[svc]

		cfg, err := ParseProxyConfig(svcConfig.ProxyConfig)
		if err != nil {
			// Don't hard fail on a config typo, just warn. The parse func returns
			// default config if there is an error so it's safe to continue.
			s.Logger.Warn(
				"failed to parse Connect.Proxy.Config for linked destination",
				"destination", svc.String(),
				"error", err,
			)
		}

		var dest *structs.DestinationConfig
		dest = &svcConfig.Destination

		opts := terminatingGatewayFilterChainOpts{
			service:    svc,
			intentions: intentions,
			protocol:   cfg.Protocol,
			port:       dest.Port,
		}
		for _, address := range dest.Addresses {
			clusterName := clusterNameForDestination(cfgSnap, svc.Name, address, svc.NamespaceOrDefault(), svc.PartitionOrDefault())

			opts.cluster = clusterName
			opts.address = address
			clusterChain, err := s.makeFilterChainTerminatingGateway(cfgSnap, opts)
			if err != nil {
				return nil, fmt.Errorf("failed to make filter chain for cluster %q: %v", clusterName, err)
			}
			l.FilterChains = append(l.FilterChains, clusterChain)
		}

	}

	// Before we add the fallback, sort these chains by the matched name. All
	// of these filter chains are independent, but envoy requires them to be in
	// some order. If we put them in a random order then every xDS iteration
	// envoy will force the listener to be replaced. Sorting these has no
	// effect on how they operate, but it does mean that we won't churn
	// listeners at idle.
	sort.Slice(l.FilterChains, func(i, j int) bool {
		return l.FilterChains[i].FilterChainMatch.ServerNames[0] < l.FilterChains[j].FilterChainMatch.ServerNames[0]
	})

	// This fallback catch-all filter ensures a listener will be present for health checks to pass
	// Envoy will reset these connections since known endpoints are caught by filter chain matches above
	tcpProxy, err := makeTCPProxyFilter(name, "", "terminating_gateway.")
	if err != nil {
		return nil, err
	}

	sniCluster, err := makeSNIClusterFilter()
	if err != nil {
		return nil, err
	}

	fallback := &envoy_listener_v3.FilterChain{
		Filters: []*envoy_listener_v3.Filter{
			sniCluster,
			tcpProxy,
		},
	}
	l.FilterChains = append(l.FilterChains, fallback)

	return l, nil
}

type terminatingGatewayFilterChainOpts struct {
	cluster    string
	service    structs.ServiceName
	intentions structs.Intentions
	protocol   string
	address    string // only valid for destination listeners
	port       int    // only valid for destination listeners
}

func (s *ResourceGenerator) makeFilterChainTerminatingGateway(cfgSnap *proxycfg.ConfigSnapshot, tgtwyOpts terminatingGatewayFilterChainOpts) (*envoy_listener_v3.FilterChain, error) {
	tlsContext := &envoy_tls_v3.DownstreamTlsContext{
		CommonTlsContext: makeCommonTLSContext(
			cfgSnap.TerminatingGateway.ServiceLeaves[tgtwyOpts.service],
			cfgSnap.RootPEMs(),
			makeTLSParametersFromProxyTLSConfig(cfgSnap.MeshConfigTLSIncoming()),
		),
		RequireClientCertificate: &wrappers.BoolValue{Value: true},
	}
	transportSocket, err := makeDownstreamTLSTransportSocket(tlsContext)
	if err != nil {
		return nil, err
	}

	filterChain := &envoy_listener_v3.FilterChain{
		FilterChainMatch: makeSNIFilterChainMatch(tgtwyOpts.cluster),
		Filters:          make([]*envoy_listener_v3.Filter, 0, 3),
		TransportSocket:  transportSocket,
	}

	// This controls if we do L4 or L7 intention checks.
	useHTTPFilter := structs.IsProtocolHTTPLike(tgtwyOpts.protocol)

	// If this is L4, the first filter we setup is to do intention checks.
	if !useHTTPFilter {
		authFilter, err := makeRBACNetworkFilter(
			tgtwyOpts.intentions,
			cfgSnap.IntentionDefaultAllow,
			rbacLocalInfo{
				trustDomain: cfgSnap.Roots.TrustDomain,
				datacenter:  cfgSnap.Datacenter,
				partition:   cfgSnap.ProxyID.PartitionOrDefault(),
			},
			nil, // TODO(peering): verify intentions w peers don't apply to terminatingGateway
		)
		if err != nil {
			return nil, err
		}
		filterChain.Filters = append(filterChain.Filters, authFilter)
	}

	proxyCfg, err := ParseProxyConfig(cfgSnap.Proxy.Config)
	if err != nil {
		// Don't hard fail on a config typo, just warn. The parse func returns
		// default config if there is an error so it's safe to continue.
		s.Logger.Warn("failed to parse Connect.Proxy.Config", "error", err)
	}
	var tracing *envoy_http_v3.HttpConnectionManager_Tracing
	if proxyCfg.ListenerTracingJSON != "" {
		if tracing, err = makeTracingFromUserConfig(proxyCfg.ListenerTracingJSON); err != nil {
			s.Logger.Warn("failed to parse ListenerTracingJSON config", "error", err)
		}
	}

	// Lastly we setup the actual proxying component. For L4 this is a straight
	// tcp proxy. For L7 this is a very hands-off HTTP proxy just to inject an
	// HTTP filter to do intention checks here instead.
	opts := listenerFilterOpts{
		protocol:   tgtwyOpts.protocol,
		filterName: fmt.Sprintf("%s.%s.%s.%s", tgtwyOpts.service.Name, tgtwyOpts.service.NamespaceOrDefault(), tgtwyOpts.service.PartitionOrDefault(), cfgSnap.Datacenter),
		routeName:  tgtwyOpts.cluster, // Set cluster name for route config since each will have its own
		cluster:    tgtwyOpts.cluster,
		statPrefix: "upstream.",
		routePath:  "",
		tracing:    tracing,
	}

	if useHTTPFilter {
		var err error
		opts.httpAuthzFilter, err = makeRBACHTTPFilter(
			tgtwyOpts.intentions,
			cfgSnap.IntentionDefaultAllow,
			rbacLocalInfo{
				trustDomain: cfgSnap.Roots.TrustDomain,
				datacenter:  cfgSnap.Datacenter,
				partition:   cfgSnap.ProxyID.PartitionOrDefault(),
			},
			nil, // TODO(peering): verify intentions w peers don't apply to terminatingGateway
		)
		if err != nil {
			return nil, err
		}

		opts.cluster = ""
		opts.useRDS = true

		if meshConfig := cfgSnap.MeshConfig(); meshConfig == nil || meshConfig.HTTP == nil || !meshConfig.HTTP.SanitizeXForwardedClientCert {
			opts.forwardClientDetails = true
			// This assumes that we have a client cert (mTLS) (implied by the context of this function)
			opts.forwardClientPolicy = envoy_http_v3.HttpConnectionManager_APPEND_FORWARD
		}
	}

	filter, err := makeListenerFilter(opts)
	if err != nil {
		s.Logger.Error("failed to make listener", "cluster", tgtwyOpts.cluster, "error", err)
		return nil, err
	}
	filterChain.Filters = append(filterChain.Filters, filter)

	return filterChain, nil
}

func (s *ResourceGenerator) makeMeshGatewayListener(name, addr string, port int, cfgSnap *proxycfg.ConfigSnapshot) (*envoy_listener_v3.Listener, error) {
	tlsInspector, err := makeTLSInspectorListenerFilter()
	if err != nil {
		return nil, err
	}

	sniCluster, err := makeSNIClusterFilter()
	if err != nil {
		return nil, err
	}

	// The cluster name here doesn't matter as the sni_cluster
	// filter will fill it in for us.
	tcpProxy, err := makeTCPProxyFilter(name, "", "mesh_gateway_local.")
	if err != nil {
		return nil, err
	}

	sniClusterChain := &envoy_listener_v3.FilterChain{
		Filters: []*envoy_listener_v3.Filter{
			sniCluster,
			tcpProxy,
		},
	}

	l := makePortListener(name, addr, port, envoy_core_v3.TrafficDirection_UNSPECIFIED)
	l.ListenerFilters = []*envoy_listener_v3.ListenerFilter{tlsInspector}

	for _, svc := range cfgSnap.MeshGatewayValidExportedServices() {
		peerNames := cfgSnap.MeshGateway.ExportedServicesWithPeers[svc]
		chain := cfgSnap.MeshGateway.DiscoveryChain[svc]

		filterChain, err := s.makeMeshGatewayPeerFilterChain(cfgSnap, svc, peerNames, chain)
		if err != nil {
			return nil, err
		} else if filterChain == nil {
			continue
		}

		l.FilterChains = append(l.FilterChains, filterChain)
	}

	// We need 1 Filter Chain per remote cluster
	keys := cfgSnap.MeshGateway.GatewayKeys()
	for _, key := range keys {
		if key.Matches(cfgSnap.Datacenter, cfgSnap.ProxyID.PartitionOrEmpty()) {
			continue // skip local
		}

		clusterName := connect.GatewaySNI(key.Datacenter, key.Partition, cfgSnap.Roots.TrustDomain)
		filterName := fmt.Sprintf("%s.%s", name, key.String())
		dcTCPProxy, err := makeTCPProxyFilter(filterName, clusterName, "mesh_gateway_remote.")
		if err != nil {
			return nil, err
		}

		l.FilterChains = append(l.FilterChains, &envoy_listener_v3.FilterChain{
			FilterChainMatch: &envoy_listener_v3.FilterChainMatch{
				ServerNames: []string{fmt.Sprintf("*.%s", clusterName)},
			},
			Filters: []*envoy_listener_v3.Filter{
				dcTCPProxy,
			},
		})
	}

	// --------
	// WAN Federation over mesh gateways
	// --------

	if cfgSnap.ProxyID.InDefaultPartition() &&
		cfgSnap.ServiceMeta[structs.MetaWANFederationKey] == "1" &&
		cfgSnap.ServerSNIFn != nil {

		for _, key := range keys {
			if key.Datacenter == cfgSnap.Datacenter {
				continue // skip local
			}
			clusterName := cfgSnap.ServerSNIFn(key.Datacenter, "")
			filterName := fmt.Sprintf("%s.%s", name, key.String())
			dcTCPProxy, err := makeTCPProxyFilter(filterName, clusterName, "mesh_gateway_remote.")
			if err != nil {
				return nil, err
			}

			l.FilterChains = append(l.FilterChains, &envoy_listener_v3.FilterChain{
				FilterChainMatch: &envoy_listener_v3.FilterChainMatch{
					ServerNames: []string{fmt.Sprintf("*.%s", clusterName)},
				},
				Filters: []*envoy_listener_v3.Filter{
					dcTCPProxy,
				},
			})
		}

		// Wildcard all flavors to each server.
		servers, _ := cfgSnap.MeshGateway.WatchedLocalServers.Get(structs.ConsulServiceName)
		for _, srv := range servers {
			clusterName := cfgSnap.ServerSNIFn(cfgSnap.Datacenter, srv.Node.Node)

			filterName := fmt.Sprintf("%s.%s", name, cfgSnap.Datacenter)
			dcTCPProxy, err := makeTCPProxyFilter(filterName, clusterName, "mesh_gateway_local_server.")
			if err != nil {
				return nil, err
			}

			l.FilterChains = append(l.FilterChains, &envoy_listener_v3.FilterChain{
				FilterChainMatch: &envoy_listener_v3.FilterChainMatch{
					ServerNames: []string{clusterName},
				},
				Filters: []*envoy_listener_v3.Filter{
					dcTCPProxy,
				},
			})
		}
	}

	// --------
	// Peering control plane
	// --------

	// Create a single filter chain for local servers to be dialed by peers.
	// When peering through gateways we load balance across the local servers. They cannot be addressed individually.
	if cfgSnap.MeshConfig().PeerThroughMeshGateways() {
		servers, _ := cfgSnap.MeshGateway.WatchedLocalServers.Get(structs.ConsulServiceName)

		// Peering control-plane traffic can only ever be handled by the local leader.
		// We avoid routing to read replicas since they will never be Raft voters.
		if haveVoters(servers) {
			clusterName := connect.PeeringServerSAN(cfgSnap.Datacenter, cfgSnap.Roots.TrustDomain)
			filterName := fmt.Sprintf("%s.%s", name, cfgSnap.Datacenter)

			filter, err := makeTCPProxyFilter(filterName, clusterName, "mesh_gateway_local_peering_server.")
			if err != nil {
				return nil, err
			}

			l.FilterChains = append(l.FilterChains, &envoy_listener_v3.FilterChain{
				FilterChainMatch: &envoy_listener_v3.FilterChainMatch{
					ServerNames: []string{clusterName},
				},
				Filters: []*envoy_listener_v3.Filter{
					filter,
				},
			})
		}
	}

	// Create a filter chain per outbound peer server cluster. Listen for the SNI provided
	// as the peer's ServerName.
	var peerServerFilterChains []*envoy_listener_v3.FilterChain
	for name := range cfgSnap.MeshGateway.PeerServers {

		dcTCPProxy, err := makeTCPProxyFilter(name, name, "mesh_gateway_remote_peering_servers.")
		if err != nil {
			return nil, err
		}

		peerServerFilterChains = append(peerServerFilterChains, &envoy_listener_v3.FilterChain{
			FilterChainMatch: makeSNIFilterChainMatch(name),
			Filters: []*envoy_listener_v3.Filter{
				dcTCPProxy,
			},
		})
	}

	// Sort so the output is stable and the listener doesn't get drained
	sort.Slice(peerServerFilterChains, func(i, j int) bool {
		return peerServerFilterChains[i].FilterChainMatch.ServerNames[0] < peerServerFilterChains[j].FilterChainMatch.ServerNames[0]
	})
	l.FilterChains = append(l.FilterChains, peerServerFilterChains...)

	// This needs to get tacked on at the end as it has no
	// matching and will act as a catch all
	l.FilterChains = append(l.FilterChains, sniClusterChain)

	return l, nil
}

func (s *ResourceGenerator) makeMeshGatewayPeerFilterChain(
	cfgSnap *proxycfg.ConfigSnapshot,
	svc structs.ServiceName,
	peerNames []string,
	chain *structs.CompiledDiscoveryChain,
) (*envoy_listener_v3.FilterChain, error) {
	var (
		useHTTPFilter = structs.IsProtocolHTTPLike(chain.Protocol)
		// RDS, Envoy's Route Discovery Service, is only used for HTTP services.
		useRDS = useHTTPFilter
	)

	if useHTTPFilter && cfgSnap.MeshGateway.Leaf == nil {
		return nil, nil // ignore; not ready
	}

	var clusterName string
	if !useRDS {
		// When not using RDS we must generate a cluster name to attach to the filter chain.
		// With RDS, cluster names get attached to the dynamic routes instead.
		target, err := simpleChainTarget(chain)
		if err != nil {
			return nil, err
		}
		clusterName = meshGatewayExportedClusterNamePrefix + CustomizeClusterName(target.Name, chain)
	}

	uid := proxycfg.NewUpstreamIDFromServiceName(svc)

	filterName := fmt.Sprintf("%s.%s.%s.%s", chain.ServiceName, chain.Namespace, chain.Partition, chain.Datacenter)

	filterChain, err := s.makeUpstreamFilterChain(filterChainOpts{
		routeName:            uid.EnvoyID(),
		clusterName:          clusterName,
		filterName:           filterName,
		protocol:             chain.Protocol,
		useRDS:               useRDS,
		statPrefix:           "mesh_gateway_local_peered.",
		forwardClientDetails: true,
		forwardClientPolicy:  envoy_http_v3.HttpConnectionManager_SANITIZE_SET,
	})
	if err != nil {
		return nil, err
	}

	var peeredServerNames []string
	for _, peerName := range peerNames {
		peeredSNI := connect.PeeredServiceSNI(
			svc.Name,
			svc.NamespaceOrDefault(),
			svc.PartitionOrDefault(),
			peerName,
			cfgSnap.Roots.TrustDomain,
		)
		peeredServerNames = append(peeredServerNames, peeredSNI)
	}
	filterChain.FilterChainMatch = &envoy_listener_v3.FilterChainMatch{
		ServerNames: peeredServerNames,
	}

	if useHTTPFilter {
		// We only terminate TLS if we're doing an L7 proxy.
		var peerBundles []*pbpeering.PeeringTrustBundle
		for _, bundle := range cfgSnap.MeshGateway.PeeringTrustBundles {
			if stringslice.Contains(peerNames, bundle.PeerName) {
				peerBundles = append(peerBundles, bundle)
			}
		}

		peeredTransportSocket, err := createDownstreamTransportSocketForConnectTLS(cfgSnap, peerBundles)
		if err != nil {
			return nil, err
		}
		filterChain.TransportSocket = peeredTransportSocket
	}

	return filterChain, nil
}

type filterChainOpts struct {
	routeName            string
	clusterName          string
	filterName           string
	protocol             string
	useRDS               bool
	tlsContext           *envoy_tls_v3.DownstreamTlsContext
	statPrefix           string
	forwardClientDetails bool
	forwardClientPolicy  envoy_http_v3.HttpConnectionManager_ForwardClientCertDetails
	tracing              *envoy_http_v3.HttpConnectionManager_Tracing
}

func (s *ResourceGenerator) makeUpstreamFilterChain(opts filterChainOpts) (*envoy_listener_v3.FilterChain, error) {
	if opts.statPrefix == "" {
		opts.statPrefix = "upstream."
	}
	filter, err := makeListenerFilter(listenerFilterOpts{
		useRDS:               opts.useRDS,
		protocol:             opts.protocol,
		filterName:           opts.filterName,
		routeName:            opts.routeName,
		cluster:              opts.clusterName,
		statPrefix:           opts.statPrefix,
		forwardClientDetails: opts.forwardClientDetails,
		forwardClientPolicy:  opts.forwardClientPolicy,
		tracing:              opts.tracing,
	})
	if err != nil {
		return nil, err
	}

	transportSocket, err := makeDownstreamTLSTransportSocket(opts.tlsContext)
	if err != nil {
		return nil, err
	}
	return &envoy_listener_v3.FilterChain{
		Filters: []*envoy_listener_v3.Filter{
			filter,
		},
		TransportSocket: transportSocket,
	}, nil
}

// simpleChainTarget returns the discovery target for a chain with a single node.
// A chain can have a single target if it is for a TCP service or an HTTP service without
// multiple splits/routes/failovers.
func simpleChainTarget(chain *structs.CompiledDiscoveryChain) (*structs.DiscoveryTarget, error) {
	startNode := chain.Nodes[chain.StartNode]
	if startNode == nil {
		return nil, fmt.Errorf("missing first node in compiled discovery chain for: %s", chain.ServiceName)
	}
	if startNode.Type != structs.DiscoveryGraphNodeTypeResolver {
		return nil, fmt.Errorf("expected discovery chain with single node, found unexpected start node: %s", startNode.Type)
	}
	targetID := startNode.Resolver.Target
	return chain.Targets[targetID], nil
}

func (s *ResourceGenerator) getAndModifyUpstreamConfigForListener(
	uid proxycfg.UpstreamID,
	u *structs.Upstream,
	chain *structs.CompiledDiscoveryChain,
) structs.UpstreamConfig {
	var (
		cfg structs.UpstreamConfig
		err error
	)

	configMap := make(map[string]interface{})
	if u != nil {
		configMap = u.Config
	}
	if chain == nil || chain.Default {
		cfg, err = structs.ParseUpstreamConfigNoDefaults(configMap)
		if err != nil {
			// Don't hard fail on a config typo, just warn. The parse func returns
			// default config if there is an error so it's safe to continue.
			s.Logger.Warn("failed to parse", "upstream", uid, "error", err)
		}
	} else {
		// Use NoDefaults here so that we can set the protocol to the chain
		// protocol if necessary
		cfg, err = structs.ParseUpstreamConfigNoDefaults(configMap)
		if err != nil {
			// Don't hard fail on a config typo, just warn. The parse func returns
			// default config if there is an error so it's safe to continue.
			s.Logger.Warn("failed to parse", "upstream", uid, "error", err)
		}

		if cfg.EnvoyListenerJSON != "" {
			s.Logger.Warn("ignoring escape hatch setting because already configured for",
				"discovery chain", chain.ServiceName, "upstream", uid, "config", "envoy_listener_json")

			// Remove from config struct so we don't use it later on
			cfg.EnvoyListenerJSON = ""
		}
	}
	protocol := cfg.Protocol
	if chain != nil {
		if protocol == "" {
			protocol = chain.Protocol
		}
		if protocol == "" {
			protocol = "tcp"
		}
	} else {
		protocol = "tcp"
	}

	// set back on the config so that we can use it from return value
	cfg.Protocol = protocol

	return cfg
}

func (s *ResourceGenerator) getAndModifyUpstreamConfigForPeeredListener(
	uid proxycfg.UpstreamID,
	u *structs.Upstream,
	peerMeta structs.PeeringServiceMeta,
) structs.UpstreamConfig {
	var (
		cfg structs.UpstreamConfig
		err error
	)

	configMap := make(map[string]interface{})
	if u != nil {
		configMap = u.Config
	}

	cfg, err = structs.ParseUpstreamConfigNoDefaults(configMap)
	if err != nil {
		// Don't hard fail on a config typo, just warn. The parse func returns
		// default config if there is an error so it's safe to continue.
		s.Logger.Warn("failed to parse", "upstream", uid, "error", err)
	}

	protocol := cfg.Protocol
	if protocol == "" {
		protocol = peerMeta.Protocol
	}
	if protocol == "" {
		protocol = "tcp"
	}

	// set back on the config so that we can use it from return value
	cfg.Protocol = protocol

	if cfg.ConnectTimeoutMs == 0 {
		cfg.ConnectTimeoutMs = 5000
	}

	if cfg.MeshGateway.Mode == "" && u != nil {
		cfg.MeshGateway = u.MeshGateway
	}

	return cfg
}

type listenerFilterOpts struct {
<<<<<<< HEAD
	useRDS            bool
	protocol          string
	filterName        string
	routeName         string
	cluster           string
	statPrefix        string
	routePath         string
	requestTimeoutMs  *int
	tracingStrategy   string
	tracingPercentage float64
	ingressGateway    bool
	httpAuthzFilter   *envoy_http_v3.HttpFilter
=======
	useRDS               bool
	protocol             string
	filterName           string
	routeName            string
	cluster              string
	statPrefix           string
	routePath            string
	requestTimeoutMs     *int
	ingressGateway       bool
	httpAuthzFilter      *envoy_http_v3.HttpFilter
	forwardClientDetails bool
	forwardClientPolicy  envoy_http_v3.HttpConnectionManager_ForwardClientCertDetails
	tracing              *envoy_http_v3.HttpConnectionManager_Tracing
>>>>>>> bd1019fa
}

func makeListenerFilter(opts listenerFilterOpts) (*envoy_listener_v3.Filter, error) {
	switch opts.protocol {
	case "grpc", "http2", "http":
		return makeHTTPFilter(opts)
	case "tcp":
		fallthrough
	default:
		if opts.useRDS {
			return nil, fmt.Errorf("RDS is not compatible with the tcp proxy filter")
		} else if opts.cluster == "" {
			return nil, fmt.Errorf("cluster name is required for a tcp proxy filter")
		}
		return makeTCPProxyFilter(opts.filterName, opts.cluster, opts.statPrefix)
	}
}

func makeTLSInspectorListenerFilter() (*envoy_listener_v3.ListenerFilter, error) {
	return makeEnvoyListenerFilter("envoy.filters.listener.tls_inspector", &envoy_tls_inspector_v3.TlsInspector{})
}

func makeHTTPInspectorListenerFilter() (*envoy_listener_v3.ListenerFilter, error) {
	return makeEnvoyListenerFilter("envoy.filters.listener.http_inspector", &envoy_extensions_filters_listener_http_inspector_v3.HttpInspector{})
}

func makeSNIFilterChainMatch(sniMatches ...string) *envoy_listener_v3.FilterChainMatch {
	return &envoy_listener_v3.FilterChainMatch{
		ServerNames: sniMatches,
	}
}

func makeSNIClusterFilter() (*envoy_listener_v3.Filter, error) {
	return makeFilter("envoy.filters.network.sni_cluster", &envoy_sni_cluster_v3.SniCluster{})
}

func makeTCPProxyFilter(filterName, cluster, statPrefix string) (*envoy_listener_v3.Filter, error) {
	cfg := &envoy_tcp_proxy_v3.TcpProxy{
		StatPrefix:       makeStatPrefix(statPrefix, filterName),
		ClusterSpecifier: &envoy_tcp_proxy_v3.TcpProxy_Cluster{Cluster: cluster},
	}
	return makeFilter("envoy.filters.network.tcp_proxy", cfg)
}

func makeConnectionLimitFilter(limit int) (*envoy_listener_v3.Filter, error) {
	cfg := &envoy_connection_limit_v3.ConnectionLimit{
		StatPrefix:     "inbound_connection_limit",
		MaxConnections: wrapperspb.UInt64(uint64(limit)),
	}
	return makeFilter("envoy.filters.network.connection_limit", cfg)
}

func makeStatPrefix(prefix, filterName string) string {
	// Replace colons here because Envoy does that in the metrics for the actual
	// clusters but doesn't in the stat prefix here while dashboards assume they
	// will match.
	return fmt.Sprintf("%s%s", prefix, strings.Replace(filterName, ":", "_", -1))
}

func makeTracingFromUserConfig(configJSON string) (*envoy_http_v3.HttpConnectionManager_Tracing, error) {
	// Type field is present so decode it as a any.Any
	var any any.Any
	if err := jsonpb.UnmarshalString(configJSON, &any); err != nil {
		return nil, err
	}
	var t envoy_http_v3.HttpConnectionManager_Tracing
	if err := proto.Unmarshal(any.Value, &t); err != nil {
		return nil, err
	}
	return &t, nil
}

func makeHTTPFilter(opts listenerFilterOpts) (*envoy_listener_v3.Filter, error) {
	router, err := makeEnvoyHTTPFilter("envoy.filters.http.router", &envoy_http_router_v3.Router{})
	if err != nil {
		return nil, err
	}

	cfg := &envoy_http_v3.HttpConnectionManager{
		StatPrefix: makeStatPrefix(opts.statPrefix, opts.filterName),
		CodecType:  envoy_http_v3.HttpConnectionManager_AUTO,
		HttpFilters: []*envoy_http_v3.HttpFilter{
			router,
		},
		Tracing: &envoy_http_v3.HttpConnectionManager_Tracing{},
	}

	tracePercent := &envoy_type_v3.Percent{Value: opts.tracingPercentage}
	switch strings.ToLower(opts.tracingStrategy) {
	case "client_sampling":
		cfg.Tracing.ClientSampling = tracePercent
	case "random_sampling":
		cfg.Tracing.RandomSampling = tracePercent
	default:
		cfg.Tracing.RandomSampling = &envoy_type_v3.Percent{Value: 0.0}
	}

	if opts.tracing != nil {
		cfg.Tracing = opts.tracing
	}

	if opts.useRDS {
		if opts.cluster != "" {
			return nil, fmt.Errorf("cannot specify cluster name when using RDS")
		}
		cfg.RouteSpecifier = &envoy_http_v3.HttpConnectionManager_Rds{
			Rds: &envoy_http_v3.Rds{
				RouteConfigName: opts.routeName,
				ConfigSource: &envoy_core_v3.ConfigSource{
					ResourceApiVersion: envoy_core_v3.ApiVersion_V3,
					ConfigSourceSpecifier: &envoy_core_v3.ConfigSource_Ads{
						Ads: &envoy_core_v3.AggregatedConfigSource{},
					},
				},
			},
		}
	} else {
		if opts.cluster == "" {
			return nil, fmt.Errorf("must specify cluster name when not using RDS")
		}

		route := &envoy_route_v3.Route{
			Match: &envoy_route_v3.RouteMatch{
				PathSpecifier: &envoy_route_v3.RouteMatch_Prefix{
					Prefix: "/",
				},
				// TODO(banks) Envoy supports matching only valid GRPC
				// requests which might be nice to add here for gRPC services
				// but it's not supported in our current envoy SDK version
				// although docs say it was supported by 1.8.0. Going to defer
				// that until we've updated the deps.
			},
			Action: &envoy_route_v3.Route_Route{
				Route: &envoy_route_v3.RouteAction{
					ClusterSpecifier: &envoy_route_v3.RouteAction_Cluster{
						Cluster: opts.cluster,
					},
				},
			},
		}

		if opts.requestTimeoutMs != nil {
			r := route.GetRoute()
			r.Timeout = durationpb.New(time.Duration(*opts.requestTimeoutMs) * time.Millisecond)
		}

		// If a path is provided, do not match on a catch-all prefix
		if opts.routePath != "" {
			route.Match.PathSpecifier = &envoy_route_v3.RouteMatch_Path{Path: opts.routePath}
		}

		cfg.RouteSpecifier = &envoy_http_v3.HttpConnectionManager_RouteConfig{
			RouteConfig: &envoy_route_v3.RouteConfiguration{
				Name: opts.routeName,
				VirtualHosts: []*envoy_route_v3.VirtualHost{
					{
						Name:    opts.filterName,
						Domains: []string{"*"},
						Routes: []*envoy_route_v3.Route{
							route,
						},
					},
				},
			},
		}
	}

	if opts.protocol == "http2" || opts.protocol == "grpc" {
		cfg.Http2ProtocolOptions = &envoy_core_v3.Http2ProtocolOptions{}
	}

	// Note the default leads to setting HttpConnectionManager_SANITIZE
	if opts.forwardClientDetails {
		cfg.ForwardClientCertDetails = opts.forwardClientPolicy
		cfg.SetCurrentClientCertDetails = &envoy_http_v3.HttpConnectionManager_SetCurrentClientCertDetails{
			Subject: &wrappers.BoolValue{Value: true},
			Cert:    true,
			Chain:   true,
			Dns:     true,
			Uri:     true,
		}
	}

	// Like injectConnectFilters for L4, here we ensure that the first filter
	// (other than the "envoy.grpc_http1_bridge" filter) in the http filter
	// chain of a public listener is the authz filter to prevent unauthorized
	// access and that every filter chain uses our TLS certs.
	if opts.httpAuthzFilter != nil {
		cfg.HttpFilters = append([]*envoy_http_v3.HttpFilter{opts.httpAuthzFilter}, cfg.HttpFilters...)
	}

	if opts.protocol == "grpc" {
		grpcHttp1Bridge, err := makeEnvoyHTTPFilter(
			"envoy.filters.http.grpc_http1_bridge",
			&envoy_grpc_http1_bridge_v3.Config{},
		)
		if err != nil {
			return nil, err
		}

		// In envoy 1.14.x the default value "stats_for_all_methods=true" was
		// deprecated, and was changed to "false" in 1.18.x. Avoid using the
		// default. TODO: we may want to expose this to users somehow easily.
		grpcStatsFilter, err := makeEnvoyHTTPFilter(
			"envoy.filters.http.grpc_stats",
			&envoy_grpc_stats_v3.FilterConfig{
				PerMethodStatSpecifier: &envoy_grpc_stats_v3.FilterConfig_StatsForAllMethods{
					StatsForAllMethods: makeBoolValue(true),
				},
			},
		)
		if err != nil {
			return nil, err
		}

		// Add grpc bridge before router and authz, and the stats in front of that.
		cfg.HttpFilters = append([]*envoy_http_v3.HttpFilter{
			grpcStatsFilter,
			grpcHttp1Bridge,
		}, cfg.HttpFilters...)
	}

	return makeFilter("envoy.filters.network.http_connection_manager", cfg)
}

func makeEnvoyListenerFilter(name string, cfg proto.Message) (*envoy_listener_v3.ListenerFilter, error) {
	any, err := ptypes.MarshalAny(cfg)
	if err != nil {
		return nil, err
	}
	return &envoy_listener_v3.ListenerFilter{
		Name:       name,
		ConfigType: &envoy_listener_v3.ListenerFilter_TypedConfig{TypedConfig: any},
	}, nil
}

func makeFilter(name string, cfg proto.Message) (*envoy_listener_v3.Filter, error) {
	any, err := ptypes.MarshalAny(cfg)
	if err != nil {
		return nil, err
	}

	return &envoy_listener_v3.Filter{
		Name:       name,
		ConfigType: &envoy_listener_v3.Filter_TypedConfig{TypedConfig: any},
	}, nil
}

func makeEnvoyHTTPFilter(name string, cfg proto.Message) (*envoy_http_v3.HttpFilter, error) {
	any, err := ptypes.MarshalAny(cfg)
	if err != nil {
		return nil, err
	}

	return &envoy_http_v3.HttpFilter{
		Name:       name,
		ConfigType: &envoy_http_v3.HttpFilter_TypedConfig{TypedConfig: any},
	}, nil
}

func makeCommonTLSContext(
	leaf *structs.IssuedCert,
	rootPEMs string,
	tlsParams *envoy_tls_v3.TlsParameters,
) *envoy_tls_v3.CommonTlsContext {
	if rootPEMs == "" {
		return nil
	}
	if tlsParams == nil {
		tlsParams = &envoy_tls_v3.TlsParameters{}
	}

	return &envoy_tls_v3.CommonTlsContext{
		TlsParams: tlsParams,
		TlsCertificates: []*envoy_tls_v3.TlsCertificate{
			{
				CertificateChain: &envoy_core_v3.DataSource{
					Specifier: &envoy_core_v3.DataSource_InlineString{
						InlineString: lib.EnsureTrailingNewline(leaf.CertPEM),
					},
				},
				PrivateKey: &envoy_core_v3.DataSource{
					Specifier: &envoy_core_v3.DataSource_InlineString{
						InlineString: lib.EnsureTrailingNewline(leaf.PrivateKeyPEM),
					},
				},
			},
		},
		ValidationContextType: &envoy_tls_v3.CommonTlsContext_ValidationContext{
			ValidationContext: &envoy_tls_v3.CertificateValidationContext{
				// TODO(banks): later for L7 support we may need to configure ALPN here.
				TrustedCa: &envoy_core_v3.DataSource{
					Specifier: &envoy_core_v3.DataSource_InlineString{
						InlineString: rootPEMs,
					},
				},
			},
		},
	}
}

func makeDownstreamTLSTransportSocket(tlsContext *envoy_tls_v3.DownstreamTlsContext) (*envoy_core_v3.TransportSocket, error) {
	if tlsContext == nil {
		return nil, nil
	}
	return makeTransportSocket("tls", tlsContext)
}

func makeUpstreamTLSTransportSocket(tlsContext *envoy_tls_v3.UpstreamTlsContext) (*envoy_core_v3.TransportSocket, error) {
	if tlsContext == nil {
		return nil, nil
	}
	return makeTransportSocket("tls", tlsContext)
}

func makeTransportSocket(name string, config proto.Message) (*envoy_core_v3.TransportSocket, error) {
	any, err := ptypes.MarshalAny(config)
	if err != nil {
		return nil, err
	}
	return &envoy_core_v3.TransportSocket{
		Name: name,
		ConfigType: &envoy_core_v3.TransportSocket_TypedConfig{
			TypedConfig: any,
		},
	}, nil
}

func makeCommonTLSContextFromFiles(caFile, certFile, keyFile string) *envoy_tls_v3.CommonTlsContext {
	ctx := envoy_tls_v3.CommonTlsContext{
		TlsParams: &envoy_tls_v3.TlsParameters{},
	}

	// Verify certificate of peer if caFile is specified
	if caFile != "" {
		ctx.ValidationContextType = &envoy_tls_v3.CommonTlsContext_ValidationContext{
			ValidationContext: &envoy_tls_v3.CertificateValidationContext{
				TrustedCa: &envoy_core_v3.DataSource{
					Specifier: &envoy_core_v3.DataSource_Filename{
						Filename: caFile,
					},
				},
			},
		}
	}

	// Present certificate for mTLS if cert and key files are specified
	if certFile != "" && keyFile != "" {
		ctx.TlsCertificates = []*envoy_tls_v3.TlsCertificate{
			{
				CertificateChain: &envoy_core_v3.DataSource{
					Specifier: &envoy_core_v3.DataSource_Filename{
						Filename: certFile,
					},
				},
				PrivateKey: &envoy_core_v3.DataSource{
					Specifier: &envoy_core_v3.DataSource_Filename{
						Filename: keyFile,
					},
				},
			},
		}
	}

	return &ctx
}

func validateListenerTLSConfig(tlsMinVersion types.TLSVersion, cipherSuites []types.TLSCipherSuite) error {
	// Validate. Configuring cipher suites is only applicable to connections negotiated
	// via TLS 1.2 or earlier. Other cases shouldn't be possible as we validate them at
	// input but be resilient to bugs later.
	if len(cipherSuites) != 0 {
		if _, ok := tlsVersionsWithConfigurableCipherSuites[tlsMinVersion]; !ok {
			return fmt.Errorf("configuring CipherSuites is only applicable to connections negotiated with TLS 1.2 or earlier, TLSMinVersion is set to %s in config", tlsMinVersion)
		}
	}

	return nil
}

var tlsVersionsWithConfigurableCipherSuites = map[types.TLSVersion]struct{}{
	// Remove these two if Envoy ever sets TLS 1.3 as default minimum
	types.TLSVersionUnspecified: {},
	types.TLSVersionAuto:        {},

	types.TLSv1_0: {},
	types.TLSv1_1: {},
	types.TLSv1_2: {},
}

func makeTLSParametersFromProxyTLSConfig(tlsConf *structs.MeshDirectionalTLSConfig) *envoy_tls_v3.TlsParameters {
	if tlsConf == nil {
		return &envoy_tls_v3.TlsParameters{}
	}

	return makeTLSParametersFromTLSConfig(tlsConf.TLSMinVersion, tlsConf.TLSMaxVersion, tlsConf.CipherSuites)
}

func makeTLSParametersFromTLSConfig(
	tlsMinVersion types.TLSVersion,
	tlsMaxVersion types.TLSVersion,
	cipherSuites []types.TLSCipherSuite,
) *envoy_tls_v3.TlsParameters {
	tlsParams := envoy_tls_v3.TlsParameters{}

	if tlsMinVersion != types.TLSVersionUnspecified {
		if minVersion, ok := envoyTLSVersions[tlsMinVersion]; ok {
			tlsParams.TlsMinimumProtocolVersion = minVersion
		}
	}
	if tlsMaxVersion != types.TLSVersionUnspecified {
		if maxVersion, ok := envoyTLSVersions[tlsMaxVersion]; ok {
			tlsParams.TlsMaximumProtocolVersion = maxVersion
		}
	}
	if len(cipherSuites) != 0 {
		tlsParams.CipherSuites = types.MarshalEnvoyTLSCipherSuiteStrings(cipherSuites)
	}

	return &tlsParams
}

var envoyTLSVersions = map[types.TLSVersion]envoy_tls_v3.TlsParameters_TlsProtocol{
	types.TLSVersionAuto: envoy_tls_v3.TlsParameters_TLS_AUTO,
	types.TLSv1_0:        envoy_tls_v3.TlsParameters_TLSv1_0,
	types.TLSv1_1:        envoy_tls_v3.TlsParameters_TLSv1_1,
	types.TLSv1_2:        envoy_tls_v3.TlsParameters_TLSv1_2,
	types.TLSv1_3:        envoy_tls_v3.TlsParameters_TLSv1_3,
}<|MERGE_RESOLUTION|>--- conflicted
+++ resolved
@@ -2106,20 +2106,6 @@
 }
 
 type listenerFilterOpts struct {
-<<<<<<< HEAD
-	useRDS            bool
-	protocol          string
-	filterName        string
-	routeName         string
-	cluster           string
-	statPrefix        string
-	routePath         string
-	requestTimeoutMs  *int
-	tracingStrategy   string
-	tracingPercentage float64
-	ingressGateway    bool
-	httpAuthzFilter   *envoy_http_v3.HttpFilter
-=======
 	useRDS               bool
 	protocol             string
 	filterName           string
@@ -2128,12 +2114,13 @@
 	statPrefix           string
 	routePath            string
 	requestTimeoutMs     *int
+	tracingStrategy      string
+	tracingPercentage    float64
 	ingressGateway       bool
 	httpAuthzFilter      *envoy_http_v3.HttpFilter
 	forwardClientDetails bool
 	forwardClientPolicy  envoy_http_v3.HttpConnectionManager_ForwardClientCertDetails
 	tracing              *envoy_http_v3.HttpConnectionManager_Tracing
->>>>>>> bd1019fa
 }
 
 func makeListenerFilter(opts listenerFilterOpts) (*envoy_listener_v3.Filter, error) {
