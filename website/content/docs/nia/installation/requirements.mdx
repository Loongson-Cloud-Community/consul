--- conflicted
+++ resolved
@@ -35,11 +35,7 @@
 
 When running a Consul agent with CTS in production, we suggest to keep a few considerations in mind. CTS uses [blocking queries](/api/features/blocking) to monitor task dependencies, like changes to registered services. This results in multiple long running TCP connections between CTS and the agent to poll changes for each dependency. Monitoring a high number of services may quickly hit the default Consul agent connection limits.
 
-<<<<<<< HEAD
-There are 2 ways to fix this issue. The first and recommended fix is to use HTTP/2 (requires HTTPS) to communicate between Consul-Terraform-Sync and the Consul agent. When using HTTP/2 only a single connection is made and reused for all communications. See the [Consul Configuration section](/docs/nia/configuration#consul) for more. The other option is to configure [`limits.http_max_conns_per_client`](/docs/agent/config/config-files#http_max_conns_per_client) for the agent to a reasonable value proportional to the number of services monitored by Consul-Terraform-Sync.
-=======
-There are 2 ways to fix this issue. The first and recommended fix is to use HTTP/2 (requires HTTPS) to communicate between CTS and the Consul agent. When using HTTP/2 only a single connection is made and reused for all communications. See the [Consul Configuration section](/docs/nia/configuration#consul) for more. The other option is to configure [`limits.http_max_conns_per_client`](/docs/agent/options#http_max_conns_per_client) for the agent to a reasonable value proportional to the number of services monitored by CTS.
->>>>>>> e92dd9dc
+There are two ways to fix this issue. The first and recommended fix is to use HTTP/2 (requires HTTPS) to communicate between CTS and the Consul agent. When using HTTP/2 only a single connection is made and reused for all communications. See the [Consul Configuration section](/docs/nia/configuration#consul) for more. The other option is to configure [`limits.http_max_conns_per_client`](/docs/agent/config/config-files#http_max_conns_per_client) for the agent to a reasonable value proportional to the number of services monitored by CTS.
 
 ### Register Services
 
